from .transformer_utils_li import BertAttention, trans_nd, layer_norm
from transformers import AutoConfig
# from transformers import BertEncoder
from transformers.models.bert.modeling_bert import BertEncoder, BertModel
from transformers.models.roberta.modeling_roberta import RobertaEncoder, RobertaModel
import torch
from abc import abstractmethod

import math

import numpy as np
import torch as th
import torch.nn as nn
import torch.nn.functional as F

from ldm.modules.diffusionmodules.util import (
    checkpoint,
    conv_nd,
    linear,
    avg_pool_nd,
    zero_module,
    timestep_embedding,
)

# dummy replace
def convert_module_to_f16(x):
    pass

def convert_module_to_f32(x):
    pass

class TimestepBlock(nn.Module):
    """
    Any module where forward() takes timestep embeddings as a second argument.
    """

    @abstractmethod
    def forward(self, x, emb):
        """
        Apply the module to `x` given `emb` timestep embeddings.
        """


class TimestepEmbedSequential(nn.Sequential, TimestepBlock):
    """
    A sequential module that passes timestep embeddings to the children that
    support it as an extra input.
    """

    def forward(self, x, emb, context=None):
        for layer in self:
            if isinstance(layer, TimestepBlock):
                x = layer(x, emb)
            elif isinstance(layer, SpatialTransformer):
                x = layer(x, context)
            else:
                x = layer(x)
        return x



class TransSimpleBlock(TimestepBlock):
    """
    A residual block that can optionally change the number of channels.

    :param channels: the number of input channels.
    :param emb_channels: the number of timestep embedding channels.
    :param dropout: the rate of dropout.
    :param out_channels: if specified, the number of out channels.
    :param use_conv: if True and out_channels is specified, use a spatial
        convolution instead of a smaller 1x1 convolution to change the
        channels in the skip connection.
    :param dims: determines if the signal is 1D, 2D, or 3D.
    :param use_checkpoint: if True, use gradient checkpointing on this module.
    """

    def __init__(
        self,
        channels,
        emb_channels,
        dropout,
        out_channels=None,
        use_conv=False,
        use_scale_shift_norm=False,
        dims=2,
        use_checkpoint=False,
        config=None,
    ):
        super().__init__()
        self.channels = channels
        self.emb_channels = emb_channels
        self.dropout = dropout
        self.out_channels = out_channels or channels
        self.use_conv = use_conv
        self.use_checkpoint = use_checkpoint
        self.use_scale_shift_norm = use_scale_shift_norm

        attention_head_size = 64
        assert self.out_channels % attention_head_size == 0
        self.in_layers = nn.Sequential(
            layer_norm(channels),
            nn.SiLU(),
            trans_nd(config, channels, self.out_channels // attention_head_size, attention_head_size),
        )
        self.emb_layers = nn.Sequential(
            nn.SiLU(),
            linear(
                emb_channels,
                2 * self.out_channels if use_scale_shift_norm else self.out_channels,
            ),
        )
        self.out_layers = nn.Sequential(
            layer_norm(self.out_channels),
            nn.SiLU(),
            nn.Dropout(p=dropout),
            zero_module(
                trans_nd(config, self.out_channels, self.out_channels // attention_head_size, attention_head_size),
            ),
        )

        if self.out_channels == channels:
            self.skip_connection = nn.Identity()
        elif use_conv:

            self.skip_connection = trans_nd(config, channels, self.out_channels // attention_head_size,
                                            attention_head_size)
        else:
            self.skip_connection = nn.Sequential(nn.Linear(self.channels, self.out_channels),
                                                 nn.LayerNorm(self.out_channels, eps=config.layer_norm_eps),
                                                 )

    def forward(self, x, emb):
        """
        Apply the block to a Tensor, conditioned on a timestep embedding.

        :param x: an [N x C x ...] Tensor of features.
        :param emb: an [N x emb_channels] Tensor of timestep embeddings.
        :return: an [N x C x ...] Tensor of outputs.
        """
        return checkpoint(
            self._forward, (x, emb), self.parameters(), self.use_checkpoint
        )

    def _forward(self, x, emb):
        # print('-'*30)
        # print(self.in_layers)
        h = self.in_layers(x)
        emb_out = self.emb_layers(emb).type(h.dtype)
        # print(self.in_layers, h.shape, x.shape, )
        # print(emb.shape, self.emb_layers, emb_out.shape)
        while len(emb_out.shape) < len(h.shape):
            emb_out = emb_out.unsqueeze(1)
        if self.use_scale_shift_norm:
            out_norm, out_rest = self.out_layers[0], self.out_layers[1:]
            scale, shift = th.chunk(emb_out, 2, dim=-1)
            h = out_norm(h) * (1 + scale) + shift
            h = out_rest(h)
        else:
            h = h + emb_out
            h = self.out_layers(h)
        return self.skip_connection(x) + h





class TransModel(nn.Module):
    """
    The full UNet model with attention and timestep embedding.

    :param in_channels: channels in the input Tensor.
    :param model_channels: base channel count for the model.
    :param out_channels: channels in the output Tensor.
    :param num_res_blocks: number of residual blocks per downsample.
    :param attention_resolutions: a collection of downsample rates at which
        attention will take place. May be a set, list, or tuple.
        For example, if this contains 4, then at 4x downsampling, attention
        will be used.
    :param dropout: the dropout probability.
    :param channel_mult: channel multiplier for each level of the UNet.
    :param conv_resample: if True, use learned convolutions for upsampling and
        downsampling.
    :param dims: determines if the signal is 1D, 2D, or 3D.
    :param num_classes: if specified (as an int), then this model will be
        class-conditional with `num_classes` classes.
    :param use_checkpoint: use gradient checkpointing to reduce memory usage.
    :param num_heads: the number of attention heads in each attention layer.
    """

    def __init__(
        self,
        in_channels,
        model_channels,
        out_channels,
        num_res_blocks,
        attention_resolutions,
        dropout=0,
        channel_mult=(1, 2, 4, 8),
        conv_resample=True,
        dims=1,
        num_classes=None,
        use_checkpoint=False,
        num_heads=1,
        num_heads_upsample=-1,
        use_scale_shift_norm=False,
        config=None,
    ):
        super().__init__()

        if num_heads_upsample == -1:
            num_heads_upsample = num_heads
        if config is None:
            config = AutoConfig.from_pretrained('bert-base-uncased')
            config.position_embedding_type = 'relative_key'
            config.max_position_embeddings = 256

            # print(self.position_embedding_type, config.max_position_embeddings)


        self.in_channels = in_channels
        self.model_channels = model_channels
        self.out_channels = out_channels
        self.num_res_blocks = num_res_blocks
        self.attention_resolutions = attention_resolutions
        self.dropout = dropout
        self.channel_mult = channel_mult
        self.conv_resample = conv_resample
        self.num_classes = num_classes
        self.use_checkpoint = use_checkpoint
        self.num_heads = num_heads
        self.num_heads_upsample = num_heads_upsample

        time_embed_dim = model_channels * 4
        self.time_embed = nn.Sequential(
            linear(model_channels, time_embed_dim),
            nn.SiLU(),
            linear(time_embed_dim, time_embed_dim),
        )

        if self.num_classes is not None:
            self.label_emb = nn.Embedding(num_classes, time_embed_dim)

        attention_head_size = 64
        self.input_blocks = nn.ModuleList(
            [
                TimestepEmbedSequential(
                    trans_nd(config, in_channels, model_channels // attention_head_size, attention_head_size)
                )
            ]
        )
        input_block_chans = [model_channels]
        ch = model_channels
        ds = 1
        for level, mult in enumerate(channel_mult):
            for _ in range(num_res_blocks):
                layers = [
                    TransformerBlock(
                        ch,
                        time_embed_dim,
                        dropout,
                        out_channels=mult * model_channels,
                        dims=dims,
                        use_checkpoint=use_checkpoint,
                        use_scale_shift_norm=use_scale_shift_norm,
                        config=config,
                    )
                ]
                ch = mult * model_channels
                # if ds in attention_resolutions:
                #     layers.append(
                #         AttentionBlock(
                #             ch, use_checkpoint=use_checkpoint, num_heads=num_heads
                #         )
                #     )
                self.input_blocks.append(TimestepEmbedSequential(*layers))
                input_block_chans.append(ch)
            if level != len(channel_mult) - 1:
                self.input_blocks.append(
                    TimestepEmbedSequential(Downsample(ch, conv_resample, dims=dims))
                )
                input_block_chans.append(ch)
                ds *= 2

        self.middle_block = TimestepEmbedSequential(
            TransformerBlock(
                ch,
                time_embed_dim,
                dropout,
                dims=dims,
                use_checkpoint=use_checkpoint,
                use_scale_shift_norm=use_scale_shift_norm,
                config=config,
            ),
            # AttentionBlock(ch, use_checkpoint=use_checkpoint, num_heads=num_heads),
            TransformerBlock(
                ch,
                time_embed_dim,
                dropout,
                dims=dims,
                use_checkpoint=use_checkpoint,
                use_scale_shift_norm=use_scale_shift_norm,
                config=config,
            ),
        )

        self.output_blocks = nn.ModuleList([])
        for level, mult in list(enumerate(channel_mult))[::-1]:
            for i in range(num_res_blocks + 1):
                layers = [
                    TransformerBlock(
                        ch + input_block_chans.pop(),
                        time_embed_dim,
                        dropout,
                        out_channels=model_channels * mult,
                        dims=dims,
                        use_checkpoint=use_checkpoint,
                        use_scale_shift_norm=use_scale_shift_norm,
                        config=config,
                    )
                ]
                ch = model_channels * mult
                # if ds in attention_resolutions:
                #     layers.append(
                #         AttentionBlock(
                #             ch,
                #             use_checkpoint=use_checkpoint,
                #             num_heads=num_heads_upsample,
                #         )
                #     )
                if level and i == num_res_blocks:
                    layers.append(Upsample(ch, conv_resample, dims=dims))
                    ds //= 2
                self.output_blocks.append(TimestepEmbedSequential(*layers))

        attention_head_size_final = 8
        self.out = nn.Sequential(
            layer_norm(ch),
            nn.SiLU(),
            trans_nd(config, model_channels, out_channels // attention_head_size_final, attention_head_size_final),
        # zero_module(conv_nd(dims, model_channels, out_channels, 3, padding=1)),
        )

        print(self.out, out_channels)

    def convert_to_fp16(self):
        """
        Convert the torso of the model to float16.
        """
        self.input_blocks.apply(convert_module_to_f16)
        self.middle_block.apply(convert_module_to_f16)
        self.output_blocks.apply(convert_module_to_f16)

    def convert_to_fp32(self):
        """
        Convert the torso of the model to float32.
        """
        self.input_blocks.apply(convert_module_to_f32)
        self.middle_block.apply(convert_module_to_f32)
        self.output_blocks.apply(convert_module_to_f32)

    @property
    def inner_dtype(self):
        """
        Get the dtype used by the torso of the model.
        """
        return next(self.input_blocks.parameters()).dtype

    def forward(self, x, timesteps, y=None):
        """
        Apply the model to an input batch.

        :param x: an [N x C x ...] Tensor of inputs.
        :param timesteps: a 1-D batch of timesteps.
        :param y: an [N] Tensor of labels, if class-conditional.
        :return: an [N x C x ...] Tensor of outputs.
        """
        assert (y is not None) == (
            self.num_classes is not None
        ), "must specify y if and only if the model is class-conditional"

        hs = []
        emb = self.time_embed(timestep_embedding(timesteps, self.model_channels))

        if self.num_classes is not None:
            assert y.shape == (x.shape[0],)
            emb = emb + self.label_emb(y)

        h = x.type(self.inner_dtype)
        for module in self.input_blocks:
            h = module(h, emb)
            hs.append(h)
        h = self.middle_block(h, emb)
        for module in self.output_blocks:
            cat_in = th.cat([h, hs.pop()], dim=-1)
            h = module(cat_in, emb)
        h = h.type(x.dtype)
        return self.out(h)

    def get_feature_vectors(self, x, timesteps, y=None):
        """
        Apply the model and return all of the intermediate tensors.

        :param x: an [N x C x ...] Tensor of inputs.
        :param timesteps: a 1-D batch of timesteps.
        :param y: an [N] Tensor of labels, if class-conditional.
        :return: a dict with the following keys:
                 - 'down': a list of hidden state tensors from downsampling.
                 - 'middle': the tensor of the output of the lowest-resolution
                             block in the model.
                 - 'up': a list of hidden state tensors from upsampling.
        """
        hs = []
        emb = self.time_embed(timestep_embedding(timesteps, self.model_channels))
        if self.num_classes is not None:
            assert y.shape == (x.shape[0],)
            emb = emb + self.label_emb(y)
        result = dict(down=[], up=[])
        h = x.type(self.inner_dtype)
        for module in self.input_blocks:
            h = module(h, emb)
            hs.append(h)
            result["down"].append(h.type(x.dtype))
        h = self.middle_block(h, emb)
        result["middle"] = h.type(x.dtype)
        for module in self.output_blocks:
            cat_in = th.cat([h, hs.pop()], dim=-1)
            h = module(cat_in, emb)
            result["up"].append(h.type(x.dtype))
        return result


class TransformerNetModel(nn.Module):
    """
    The full UNet model with attention and timestep embedding.

    :param in_channels: channels in the input Tensor.
    :param model_channels: base channel count for the model.
    :param out_channels: channels in the output Tensor.
    :param num_res_blocks: number of residual blocks per downsample.
    :param attention_resolutions: a collection of downsample rates at which
        attention will take place. May be a set, list, or tuple.
        For example, if this contains 4, then at 4x downsampling, attention
        will be used.
    :param dropout: the dropout probability.
    :param channel_mult: channel multiplier for each level of the UNet.
    :param conv_resample: if True, use learned convolutions for upsampling and
        downsampling.
    :param dims: determines if the signal is 1D, 2D, or 3D.
    :param num_classes: if specified (as an int), then this model will be
        class-conditional with `num_classes` classes.
    :param use_checkpoint: use gradient checkpointing to reduce memory usage.
    :param num_heads: the number of attention heads in each attention layer.
    """

    def __init__(
        self,
        in_channels,
        model_channels,
        out_channels,
        num_res_blocks,
        attention_resolutions,
        dropout=0,
        channel_mult=(1, 2, 4, 8),
        conv_resample=True,
        dims=2,
        num_classes=None,
        use_checkpoint=False,
        num_heads=1,
        num_heads_upsample=-1,
        use_scale_shift_norm=False,
        config=None,
    ):
        super().__init__()

        if num_heads_upsample == -1:
            num_heads_upsample = num_heads

        if config is None:
            config = AutoConfig.from_pretrained('bert-base-uncased')

        self.in_channels = in_channels
        self.model_channels = model_channels
        self.out_channels = out_channels
        self.num_res_blocks = num_res_blocks
        self.attention_resolutions = attention_resolutions
        self.dropout = dropout
        self.channel_mult = channel_mult
        self.conv_resample = conv_resample
        self.num_classes = num_classes
        self.use_checkpoint = use_checkpoint
        self.num_heads = num_heads
        self.num_heads_upsample = num_heads_upsample

        time_embed_dim = model_channels * 4
        self.time_embed = nn.Sequential(
            linear(model_channels, time_embed_dim),
            nn.SiLU(),
            linear(time_embed_dim, time_embed_dim),
        )

        if self.num_classes is not None:
            self.label_emb = nn.Embedding(num_classes, time_embed_dim)

        attention_head_size = 64
        self.input_blocks = nn.ModuleList(
            [
                TimestepEmbedSequential(
                    trans_nd(config, in_channels, model_channels // attention_head_size, attention_head_size)
                )
            ]
        )
        input_block_chans = [model_channels]
        ch = model_channels
        ds = 1
        for level, mult in enumerate(channel_mult):
            for _ in range(num_res_blocks):
                layers = [
                    TransSimpleBlock(
                        ch,
                        time_embed_dim,
                        dropout,
                        out_channels=mult * model_channels,
                        dims=dims,
                        use_checkpoint=use_checkpoint,
                        use_scale_shift_norm=use_scale_shift_norm,
                        config=config,
                    )
                ]
                ch = mult * model_channels

                self.input_blocks.append(TimestepEmbedSequential(*layers))
                input_block_chans.append(ch)
            # if level != len(channel_mult) - 1:
            #     self.input_blocks.append(
            #         TimestepEmbedSequential(Downsample(ch, conv_resample, dims=dims))
            #     )
            #     input_block_chans.append(ch)
            #     ds *= 2

        self.middle_block = TimestepEmbedSequential(
            TransSimpleBlock(
                ch,
                time_embed_dim,
                dropout,
                dims=dims,
                use_checkpoint=use_checkpoint,
                use_scale_shift_norm=use_scale_shift_norm,
                config=config,
            ),
            TransSimpleBlock(
                ch,
                time_embed_dim,
                dropout,
                dims=dims,
                use_checkpoint=use_checkpoint,
                use_scale_shift_norm=use_scale_shift_norm,
                config=config,
            ),
        )

        self.output_blocks = nn.ModuleList([])
        print(input_block_chans)
        for level, mult in list(enumerate(channel_mult))[::-1]:
            for i in range(num_res_blocks ):
                layers = [
                    TransSimpleBlock(
                        ch + input_block_chans.pop(),
                        time_embed_dim,
                        dropout,
                        out_channels=model_channels * mult,
                        dims=dims,
                        use_checkpoint=use_checkpoint,
                        use_scale_shift_norm=use_scale_shift_norm,
                        config=config,
                    )
                ]
                ch = model_channels * mult

                # if level and i == num_res_blocks:
                #     layers.append(Upsample(ch, conv_resample, dims=dims))
                #     ds //= 2
                self.output_blocks.append(TimestepEmbedSequential(*layers))

        attention_head_size_final = 8
        self.out = nn.Sequential(
            layer_norm(ch),
            nn.SiLU(),
            zero_module(trans_nd(config, model_channels, out_channels // attention_head_size_final,
                                            attention_head_size_final)),
        )

    def convert_to_fp16(self):
        """
        Convert the torso of the model to float16.
        """
        self.input_blocks.apply(convert_module_to_f16)
        self.middle_block.apply(convert_module_to_f16)
        self.output_blocks.apply(convert_module_to_f16)

    def convert_to_fp32(self):
        """
        Convert the torso of the model to float32.
        """
        self.input_blocks.apply(convert_module_to_f32)
        self.middle_block.apply(convert_module_to_f32)
        self.output_blocks.apply(convert_module_to_f32)

    @property
    def inner_dtype(self):
        """
        Get the dtype used by the torso of the model.
        """
        return next(self.input_blocks.parameters()).dtype

    def forward(self, x, timesteps, y=None):
        """
        Apply the model to an input batch.

        :param x: an [N x C x ...] Tensor of inputs.
        :param timesteps: a 1-D batch of timesteps.
        :param y: an [N] Tensor of labels, if class-conditional.
        :return: an [N x C x ...] Tensor of outputs.
        """
        assert (y is not None) == (
            self.num_classes is not None
        ), "must specify y if and only if the model is class-conditional"

        hs = []
        emb = self.time_embed(timestep_embedding(timesteps, self.model_channels))

        if self.num_classes is not None:
            assert y.shape == (x.shape[0],)
            emb = emb + self.label_emb(y)

        h = x.type(self.inner_dtype)
        for module in self.input_blocks:
            h = module(h, emb)
            hs.append(h)
        h = self.middle_block(h, emb)
        for module in self.output_blocks:
            # print(hs[-1].shape)
            cat_in = th.cat([h, hs.pop()], dim=-1)
            # print(cat_in.shape, h.shape, )
            h = module(cat_in, emb)
        h = h.type(x.dtype)
        return self.out(h)

    def get_feature_vectors(self, x, timesteps, y=None):
        """
        Apply the model and return all of the intermediate tensors.

        :param x: an [N x C x ...] Tensor of inputs.
        :param timesteps: a 1-D batch of timesteps.
        :param y: an [N] Tensor of labels, if class-conditional.
        :return: a dict with the following keys:
                 - 'down': a list of hidden state tensors from downsampling.
                 - 'middle': the tensor of the output of the lowest-resolution
                             block in the model.
                 - 'up': a list of hidden state tensors from upsampling.
        """
        hs = []
        emb = self.time_embed(timestep_embedding(timesteps, self.model_channels))
        if self.num_classes is not None:
            assert y.shape == (x.shape[0],)
            emb = emb + self.label_emb(y)
        result = dict(down=[], up=[])
        h = x.type(self.inner_dtype)
        for module in self.input_blocks:
            h = module(h, emb)
            hs.append(h)
            result["down"].append(h.type(x.dtype))
        h = self.middle_block(h, emb)
        result["middle"] = h.type(x.dtype)
        for module in self.output_blocks:
            cat_in = th.cat([h, hs.pop()], dim=-1)
            h = module(cat_in, emb)
            result["up"].append(h.type(x.dtype))
        return result


class TransformerNetModel2(nn.Module):
    """
    The full UNet model with attention and timestep embedding.

    :param in_channels: channels in the input Tensor.
    :param model_channels: base channel count for the model.
    :param out_channels: channels in the output Tensor.
    :param num_res_blocks: number of residual blocks per downsample.
    :param attention_resolutions: a collection of downsample rates at which
        attention will take place. May be a set, list, or tuple.
        For example, if this contains 4, then at 4x downsampling, attention
        will be used.
    :param dropout: the dropout probability.
    :param channel_mult: channel multiplier for each level of the UNet.
    :param conv_resample: if True, use learned convolutions for upsampling and
        downsampling.
    :param dims: determines if the signal is 1D, 2D, or 3D.
    :param num_classes: if specified (as an int), then this model will be
        class-conditional with `num_classes` classes.
    :param use_checkpoint: use gradient checkpointing to reduce memory usage.
    :param num_heads: the number of attention heads in each attention layer.
    """

    def __init__(
        self,
        in_channels,
        model_channels,
        out_channels,
        num_res_blocks,
        attention_resolutions,
        dropout=0,
        channel_mult=(1, 2, 4, 8),
        conv_resample=True,
        dims=2,
        num_classes=None,
        use_checkpoint=False,
        num_heads=1,
        num_heads_upsample=-1,
        use_scale_shift_norm=False,
        config=None,
        config_name='bert-base-uncased',
        training_mode='emb',
        vocab_size=None,
        experiment_mode='lm',
        init_pretrained=False,
        logits_mode=1,
    ):
        super().__init__()

        if num_heads_upsample == -1:
            num_heads_upsample = num_heads

        if config is None:
            config = AutoConfig.from_pretrained(config_name)
            config.hidden_dropout_prob = dropout
            # config.hidden_size = 512

        self.in_channels = in_channels
        self.model_channels = model_channels
        self.out_channels = out_channels
        self.num_res_blocks = num_res_blocks
        self.attention_resolutions = attention_resolutions
        self.dropout = dropout
        self.channel_mult = channel_mult
        self.conv_resample = conv_resample
        self.num_classes = num_classes
        self.use_checkpoint = use_checkpoint
        self.num_heads = num_heads
        self.num_heads_upsample = num_heads_upsample
        self.logits_mode = logits_mode

        if training_mode == 'e2e':
            self.word_embedding = nn.Embedding(vocab_size, self.in_channels)
            if self.logits_mode == 2:
                # self.lm_head = nn.Linear(self.in_channels, vocab_size, bias=False)
                self.lm_head = nn.Linear(self.in_channels, vocab_size, bias=True)

            else:
                self.lm_head = nn.Linear(self.in_channels, vocab_size)
            with th.no_grad():
                self.lm_head.weight = self.word_embedding.weight
        elif training_mode == 'e2e-simple':
            self.word_embedding = nn.Embedding(vocab_size, self.in_channels)
            self.lm_head = nn.Linear(self.in_channels, vocab_size)
            with th.no_grad():
                self.lm_head.weight = self.word_embedding.weight

        if experiment_mode == 'conditional_gen':
            self.conditional_gen = True
            self.encoder_emb = nn.Embedding(vocab_size, config.hidden_size)
            self.encoder = BertEncoder(config)
            print(config, 'conditional_gen')
            config.is_decoder = True
            config.add_cross_attention = True
        elif experiment_mode == 'lm':
            self.conditional_gen = False


        time_embed_dim = model_channels * 4
        self.time_embed = nn.Sequential(
            linear(model_channels, time_embed_dim),
            nn.SiLU(),
            linear(time_embed_dim, config.hidden_size),
        )

        if self.num_classes is not None:
            self.label_emb = nn.Embedding(num_classes, time_embed_dim)


        # self.input_up_proj = trans_nd(config, in_channels, model_channels // attention_head_size, attention_head_size)
        self.input_up_proj = nn.Sequential(nn.Linear(in_channels, config.hidden_size),
                                              nn.Tanh(), nn.Linear(config.hidden_size, config.hidden_size))
        if init_pretrained:
            from transformers.models.bert.modeling_bert import BertModel
            temp_bert = BertModel.from_pretrained(config_name, config=config)
            del temp_bert.embeddings
            del temp_bert.pooler
            self.input_transformers = temp_bert.encoder
            print('initializing from pretrained bert.')
        else:
            print(config)
            self.input_transformers = BertEncoder(config)

        self.register_buffer("position_ids", torch.arange(config.max_position_embeddings).expand((1, -1)))
        self.position_embeddings = nn.Embedding(config.max_position_embeddings, config.hidden_size)
        # self.token_type_embeddings = nn.Embedding(config.type_vocab_size, config.hidden_size)
        self.LayerNorm = nn.LayerNorm(config.hidden_size, eps=config.layer_norm_eps)
        self.dropout = nn.Dropout(config.hidden_dropout_prob)

        # config2 = config
        # config2.hidden_size = 2 * config.hidden_size
        # self.output_transformers = BertEncoder(config)



        self.output_down_proj = nn.Sequential(nn.Linear(config.hidden_size, config.hidden_size),
                                              nn.Tanh(), nn.Linear(config.hidden_size, out_channels))


    # def convert_to_fp16(self):
    #     """
    #     Convert the torso of the model to float16.
    #     """
    #     self.input_blocks.apply(convert_module_to_f16)
    #     self.middle_block.apply(convert_module_to_f16)
    #     self.output_blocks.apply(convert_module_to_f16)
    #
    # def convert_to_fp32(self):
    #     """
    #     Convert the torso of the model to float32.
    #     """
    #     self.input_blocks.apply(convert_module_to_f32)
    #     self.middle_block.apply(convert_module_to_f32)
    #     self.output_blocks.apply(convert_module_to_f32)
    #
    # @property
    # def inner_dtype(self):
    #     """
    #     Get the dtype used by the torso of the model.
    #     """
    #     return next(self.input_blocks.parameters()).dtype

    def get_embeds(self, input_ids):
        return self.word_embedding(input_ids)

    def get_logits(self, hidden_repr):
        if self.logits_mode == 1:
            return self.lm_head(hidden_repr)
        elif self.logits_mode == 2:
            text_emb = hidden_repr
            emb_norm = (self.lm_head.weight ** 2).sum(-1).view(-1, 1)  # vocab
            text_emb_t = th.transpose(text_emb.view(-1, text_emb.size(-1)), 0, 1)  # d, bsz*seqlen
            arr_norm = (text_emb ** 2).sum(-1).view(-1, 1)  # bsz*seqlen, 1
            dist = emb_norm + arr_norm.transpose(0, 1) - 2.0 * th.mm(self.lm_head.weight,
                                                                     text_emb_t)  # (vocab, d) x (d, bsz*seqlen)
            scores = th.sqrt(th.clamp(dist, 0.0, np.inf)).view(emb_norm.size(0), hidden_repr.size(0),
                                                               hidden_repr.size(1)) # vocab, bsz*seqlen
            scores = -scores.permute(1, 2, 0).contiguous()

            #
            # scores1 = th.cdist(self.lm_head.weight.unsqueeze(0), hidden_repr, p=2)
            # scores1 = -scores1.permute(0, 2, 1).contiguous()
            #
            # print(scores1.shape, scores.shape)
            # print(scores1[0,0], scores[0,0])
            # print(torch.isclose(scores1, scores))

            return scores
        else:
            raise NotImplementedError


    def forward(self, x, timesteps, y=None, src_ids=None, src_mask=None):
        """
        Apply the model to an input batch.

        :param x: an [N x C x ...] Tensor of inputs.
        :param timesteps: a 1-D batch of timesteps.
        :param y: an [N] Tensor of labels, if class-conditional.
        :return: an [N x C x ...] Tensor of outputs.
        """
        # print(f'real model inputs: {timesteps}')
        x = x.permute(0, 2, 1)
        assert (y is not None) == (
            self.num_classes is not None
        ), "must specify y if and only if the model is class-conditional"

        hs = []
        emb = self.time_embed(timestep_embedding(timesteps, self.model_channels))

        if self.conditional_gen:
            assert src_ids is not None
            # print(src_ids.shape, 'source_ids shape')
            src_emb = self.encoder_emb(src_ids)
            # print(src_ids.shape, src_emb.shape)
            encoder_hidden_states = self.encoder(src_emb).last_hidden_state
            encoder_attention_mask = src_mask.unsqueeze(1).unsqueeze(1)



        if self.num_classes is not None:
            assert y.shape == (x.shape[0],)
            emb = emb + self.label_emb(y)


        emb_x = self.input_up_proj(x)
        seq_length = x.size(1)
        position_ids = self.position_ids[:, : seq_length ]
        # print(emb_x.shape, emb.shape, self.position_embeddings)
        emb_inputs = self.position_embeddings(position_ids) + emb_x + emb.unsqueeze(1).expand(-1, seq_length, -1)
        emb_inputs = self.dropout(self.LayerNorm(emb_inputs))
        if self.conditional_gen:
            # print(emb_inputs.shape, encoder_hidden_states.shape, encoder_attention_mask.shape)
            input_trans_hidden_states = self.input_transformers(emb_inputs,
                                                                encoder_hidden_states=encoder_hidden_states,
                                                                encoder_attention_mask=encoder_attention_mask,
                                                                ).last_hidden_state
        else:
            input_trans_hidden_states = self.input_transformers(emb_inputs).last_hidden_state
        h = self.output_down_proj(input_trans_hidden_states)
        h = h.type(x.dtype)
        return h.permute(0, 2, 1)

    def get_feature_vectors(self, x, timesteps, y=None):
        """
        Apply the model and return all of the intermediate tensors.

        :param x: an [N x C x ...] Tensor of inputs.
        :param timesteps: a 1-D batch of timesteps.
        :param y: an [N] Tensor of labels, if class-conditional.
        :return: a dict with the following keys:
                 - 'down': a list of hidden state tensors from downsampling.
                 - 'middle': the tensor of the output of the lowest-resolution
                             block in the model.
                 - 'up': a list of hidden state tensors from upsampling.
        """
        hs = []
        emb = self.time_embed(timestep_embedding(timesteps, self.model_channels))
        if self.num_classes is not None:
            assert y.shape == (x.shape[0],)
            emb = emb + self.label_emb(y)
        result = dict(down=[], up=[])
        h = x.type(self.inner_dtype)
        for module in self.input_blocks:
            h = module(h, emb)
            hs.append(h)
            result["down"].append(h.type(x.dtype))
        h = self.middle_block(h, emb)
        result["middle"] = h.type(x.dtype)
        for module in self.output_blocks:
            cat_in = th.cat([h, hs.pop()], dim=-1)
            h = module(cat_in, emb)
            result["up"].append(h.type(x.dtype))
        return result


def instantiate_model(config_name, config, init_pretrained=False, local_files_only=True):
    if init_pretrained:
        if config_name.startswith('bert'):
            from transformers.models.bert.modeling_bert import BertModel
            temp_bert = BertModel.from_pretrained(config_name, config=config, local_files_only=local_files_only)
            print('initializing from pretrained bert.')
            return temp_bert.encoder
        elif config_name.startswith('roberta'):
            from transformers.models.roberta.modeling_roberta import RobertaModel
            temp_roberta = RobertaModel.from_pretrained(config_name, config=config, local_files_only=local_files_only)
            print('initializing from pretrained roberta.')
            return temp_roberta.encoder
        else:
            raise NotImplementedError
    else:
        if config_name.startswith('bert'):
            from transformers.models.bert.modeling_bert import BertEncoder
            print('initializing from bert.')
            return BertEncoder(config)
        elif config_name.startswith('roberta'):
            from transformers.models.roberta.modeling_roberta import RobertaEncoder
            print('initializing from roberta.')
            return RobertaEncoder(config)
        else:
            raise NotImplementedError
        

def invert_attention_mask(encoder_attention_mask, dtype):
    """
    Invert an attention mask (e.g., switches 0. and 1.).

    Args:
        encoder_attention_mask (`torch.Tensor`): An attention mask.

    Returns:
        `torch.Tensor`: The inverted attention mask.
    """
    if encoder_attention_mask.dim() == 3:
        encoder_extended_attention_mask = encoder_attention_mask[:, None, :, :]
    if encoder_attention_mask.dim() == 2:
        encoder_extended_attention_mask = encoder_attention_mask[:, None, None, :]
    # T5 has a mask that can compare sequence ids, we can simulate this here with this transposition
    # Cf. https://github.com/tensorflow/mesh/blob/8d2465e9bc93129b913b5ccc6a59aa97abd96ec6/mesh_tensorflow
    # /transformer/transformer_layers.py#L270
    # encoder_extended_attention_mask = (encoder_extended_attention_mask ==
    # encoder_extended_attention_mask.transpose(-1, -2))
    # encoder_extended_attention_mask = encoder_extended_attention_mask.to(dtype=self.dtype)  # fp16 compatibility
    encoder_extended_attention_mask = (1.0 - encoder_extended_attention_mask) * torch.finfo(dtype).min

    return encoder_extended_attention_mask

class TransformerModel(nn.Module):
    """
    easy-load transformer model based on huggingface
    """
    def __init__(
        self,
        in_channels,
        out_channels,
        model_channels,
        num_classes=None,
        dropout=0.1,
        config=None,
        config_name='bert-base-uncased',
        init_pretrained=False,
        cond=None,
        cond_config=None,
        cond_config_name=None,
        cond_init_pretrained=False,
        input_projection=False,
        output_projection=False
    ):
        super().__init__()
        
        if config is None:
            config = AutoConfig.from_pretrained(config_name, local_files_only=True)
            config.hidden_dropout_prob = dropout

        self.in_channels = in_channels
        self.out_channels = out_channels
        self.model_channels = model_channels
        self.dropout = dropout
        self.num_classes = num_classes
        self.input_projection = input_projection
        self.output_projection = output_projection
        self.cond = cond
        if cond == 'cross':
            config.is_decoder = True
            config.add_cross_attention = True
            
            assert cond_config_name is not None or cond_config is not None
            if cond_config is None:
                cond_config = AutoConfig.from_pretrained(cond_config_name, local_files_only=True)
                config.hidden_dropout_prob = dropout
            
            self.encoder = instantiate_model(cond_config_name, cond_config, cond_init_pretrained)
        elif cond == 'concat':
            pass
        elif cond is not None:
            raise NotImplementedError
        
        time_embed_dim = model_channels * 4
        self.time_embed = nn.Sequential(
            linear(model_channels, time_embed_dim),
            nn.SiLU(),
            linear(time_embed_dim, config.hidden_size)
        )
        
        if self.num_classes is not None:
            self.label_emb = nn.Embedding(num_classes, time_embed_dim)
        
        self.input_transformers = instantiate_model(config_name, config, init_pretrained)
        
        self.register_buffer("position_ids", torch.arange(config.max_position_embeddings).expand((1, -1)))
        self.position_embeddings = nn.Embedding(config.max_position_embeddings, config.hidden_size)
        # self.token_type_embeddings = nn.Embedding(config.type_vocab_size, config.hidden_size)
        self.LayerNorm = nn.LayerNorm(config.hidden_size, eps=config.layer_norm_eps)
        self.dropout = nn.Dropout(config.hidden_dropout_prob)
        
        if input_projection:
            self.input_up_proj = nn.Sequential(nn.Linear(in_channels, config.hidden_size),
                                                nn.Tanh(), nn.Linear(config.hidden_size, config.hidden_size))
        if output_projection:
            self.output_down_proj = nn.Sequential(nn.Linear(config.hidden_size, config.hidden_size),
                                                    nn.Tanh(), nn.Linear(config.hidden_size, out_channels))
    
    def forward(self, x, timesteps=None, context=None, y=None, c_mask=None):
        x = x.permute(0, 2, 1)
        assert (y is not None) == (
            self.num_classes is not None
        ), "must specify y if and only if the model is class-conditional"
        hs = []
        t_emb = timestep_embedding(timesteps, self.model_channels, repeat_only=False)
        emb = self.time_embed(t_emb)
        
        if self.num_classes is not None:
            assert y.shape == (x.shape[0],)
            emb = emb + self.label_emb(y)
        
        if context is not None:
            context = context.permute(0, 2, 1)
            if self.cond == "concat":
                x = torch.cat((x, context), dim=1)
        
        if self.input_projection:
            x = self.input_up_proj(x)
        
        seq_length = x.shape[1]
        position_ids = self.position_ids[:, :seq_length]
        emb_inputs = self.position_embeddings(position_ids) + x + emb.unsqueeze(1).expand(-1, seq_length, -1)
        emb_inputs = self.dropout(self.LayerNorm(emb_inputs))
        
        if context is not None and self.cond == "cross":
            context_length = context.shape[1]
            context_position_ids = self.position_ids[:, :context_length]
            if self.input_projection:
                context = self.input_up_proj(context)
            context = self.position_embeddings(context_position_ids) + context
<<<<<<< HEAD
            context = self.encoder(context).last_hidden_state
            h = self.input_transformers(emb_inputs, encoder_hidden_states=context, encoder_attention_mask=invert_attention_mask(c_mask, context.dtype)).last_hidden_state
=======
            
            assert len(c_mask.shape) == 2
            
            dtype = next(self.parameters()).dtype
            extended_c_mask = c_mask[:, None, None, :]
            extended_c_mask = extended_c_mask.to(dtype=dtype)  # fp16 compatibility
            extended_c_mask = (1.0 - extended_c_mask) * torch.finfo(dtype).min
            
            context = self.encoder(context, attention_mask=extended_c_mask).last_hidden_state
            h = self.input_transformers(emb_inputs, encoder_hidden_states=context, encoder_attention_mask=extended_c_mask).last_hidden_state
>>>>>>> e583d696
        else:
            h = self.input_transformers(emb_inputs).last_hidden_state
        if self.output_projection:
            h = self.output_down_proj(h)
        return h.permute(0, 2, 1)
            
        
        
        <|MERGE_RESOLUTION|>--- conflicted
+++ resolved
@@ -979,31 +979,6 @@
             return RobertaEncoder(config)
         else:
             raise NotImplementedError
-        
-
-def invert_attention_mask(encoder_attention_mask, dtype):
-    """
-    Invert an attention mask (e.g., switches 0. and 1.).
-
-    Args:
-        encoder_attention_mask (`torch.Tensor`): An attention mask.
-
-    Returns:
-        `torch.Tensor`: The inverted attention mask.
-    """
-    if encoder_attention_mask.dim() == 3:
-        encoder_extended_attention_mask = encoder_attention_mask[:, None, :, :]
-    if encoder_attention_mask.dim() == 2:
-        encoder_extended_attention_mask = encoder_attention_mask[:, None, None, :]
-    # T5 has a mask that can compare sequence ids, we can simulate this here with this transposition
-    # Cf. https://github.com/tensorflow/mesh/blob/8d2465e9bc93129b913b5ccc6a59aa97abd96ec6/mesh_tensorflow
-    # /transformer/transformer_layers.py#L270
-    # encoder_extended_attention_mask = (encoder_extended_attention_mask ==
-    # encoder_extended_attention_mask.transpose(-1, -2))
-    # encoder_extended_attention_mask = encoder_extended_attention_mask.to(dtype=self.dtype)  # fp16 compatibility
-    encoder_extended_attention_mask = (1.0 - encoder_extended_attention_mask) * torch.finfo(dtype).min
-
-    return encoder_extended_attention_mask
 
 class TransformerModel(nn.Module):
     """
@@ -1112,10 +1087,6 @@
             if self.input_projection:
                 context = self.input_up_proj(context)
             context = self.position_embeddings(context_position_ids) + context
-<<<<<<< HEAD
-            context = self.encoder(context).last_hidden_state
-            h = self.input_transformers(emb_inputs, encoder_hidden_states=context, encoder_attention_mask=invert_attention_mask(c_mask, context.dtype)).last_hidden_state
-=======
             
             assert len(c_mask.shape) == 2
             
@@ -1126,9 +1097,18 @@
             
             context = self.encoder(context, attention_mask=extended_c_mask).last_hidden_state
             h = self.input_transformers(emb_inputs, encoder_hidden_states=context, encoder_attention_mask=extended_c_mask).last_hidden_state
->>>>>>> e583d696
         else:
-            h = self.input_transformers(emb_inputs).last_hidden_state
+            attention_mask = None
+            if c_mask is not None:
+                pad_length = seq_length - c_mask.shape[1]
+                c_mask = F.pad(c_mask, (pad_length, 0), "constant", 1)
+                dtype = next(self.parameters()).dtype
+                extended_c_mask = c_mask[:, None, None, :]
+                extended_c_mask = extended_c_mask.to(dtype=dtype)  # fp16 compatibility
+                extended_c_mask = (1.0 - extended_c_mask) * torch.finfo(dtype).min
+                attention_mask = extended_c_mask
+
+            h = self.input_transformers(emb_inputs, attention_mask=attention_mask).last_hidden_state
         if self.output_projection:
             h = self.output_down_proj(h)
         return h.permute(0, 2, 1)
